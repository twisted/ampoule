from signal import SIGHUP
import math
from cStringIO import StringIO as sio

from twisted.internet import error, defer, reactor
from twisted.python import failure, reflect
from twisted.trial import unittest
from twisted.protocols import amp
from ampoule import main, child, commands, pool

class ShouldntHaveBeenCalled(Exception):
    pass

def _raise(_):
    raise ShouldntHaveBeenCalled(_)

class _FakeT(object):
    closeStdinCalled = False
    def __init__(self, s):
        self.s = s

    def closeStdin(self):
        self.closeStdinCalled = True

    def write(self, data):
        self.s.write(data)

class FakeAMP(object):
    connector = None
    reason = None
    def __init__(self, s):
        self.s = s
        
    def makeConnection(self, connector):
        if self.connector is not None:
            raise Exception("makeConnection called twice")
        self.connector = connector
    
    def connectionLost(self, reason):
        if self.reason is not None:
            raise Exception("connectionLost called twice")
        self.reason = reason
    
    def dataReceived(self, data):
        self.s.write(data)

class Ping(amp.Command):
    arguments = [('data', amp.String())]
    response = [('response', amp.String())]

class Pong(amp.Command):
    arguments = [('data', amp.String())]
    response = [('response', amp.String())]

class Pid(amp.Command):
    response = [('pid', amp.Integer())]

class Reactor(amp.Command):
    response = [('classname', amp.String())]

class NoResponse(amp.Command):
    arguments = [('arg', amp.String())]
    requiresAnswer = False

class GetResponse(amp.Command):
    response = [("response", amp.String())]

class Child(child.AMPChild):
    def ping(self, data):
        return self.callRemote(Pong, data=data)
    Ping.responder(ping)

class PidChild(child.AMPChild):
    def pid(self):
        import os
        return {'pid': os.getpid()}
    Pid.responder(pid)

class NoResponseChild(child.AMPChild):
    _set = False
    def noresponse(self, arg):
        self._set = arg
        return {}
    NoResponse.responder(noresponse)
    
    def getresponse(self):
        return {"response": self._set}
    GetResponse.responder(getresponse)

class ReactorChild(child.AMPChild):
    def reactor(self):
        from twisted.internet import reactor
        return {'classname': reactor.__class__.__name__}
    Reactor.responder(reactor)

class First(amp.Command):
    arguments = [('data', amp.String())]
    response = [('response', amp.String())]

class Second(amp.Command):
    pass

class WaitingChild(child.AMPChild):
    deferred = None
    def first(self, data):
        self.deferred = defer.Deferred()
        return self.deferred.addCallback(lambda _: {'response': data})
    First.responder(first)
    def second(self):
        self.deferred.callback('')
        return {}
    Second.responder(second)

class Die(amp.Command):
    pass

class BadChild(child.AMPChild):
    def die(self):
        self.shutdown = False
        self.transport.loseConnection()
        return {}
    Die.responder(die)

class TestAMPConnector(unittest.TestCase):
    def setUp(self):
        """
        The only reason why this method exists is to let 'trial ampoule'
        to install the signal handlers (#3178 for reference).
        """
        super(TestAMPConnector, self).setUp()
        d = defer.Deferred()
        reactor.callLater(0, d.callback, None)
        return d

    def _makeConnector(self, s, sa):
        a = FakeAMP(sa)
        ac = main.AMPConnector(a)
        assert ac.name is not None
        ac.transport = _FakeT(s)
        return ac
        
    def test_protocol(self):
        """
        Test that outReceived writes to AMP and that it triggers the
        finished deferred once the process ended.
        """
        s = sio()
        sa = sio()
        ac = self._makeConnector(s, sa)
        
        for x in xrange(99):
            ac.childDataReceived(4, str(x))
        
        ac.processEnded(failure.Failure(error.ProcessDone(0)))
        return ac.finished.addCallback(
            lambda _: self.assertEqual(sa.getvalue(), ''.join(str(x) for x in xrange(99)))
        )
        
    def test_protocol_failing(self):
        """
        Test that a failure in the process termination is correctly
        propagated to the finished deferred.
        """
        s = sio()
        sa = sio()
        ac = self._makeConnector(s, sa)
        
        ac.finished.addCallback(_raise)
        fail = failure.Failure(error.ProcessTerminated())
        self.assertFailure(ac.finished, error.ProcessTerminated)
        ac.processEnded(fail)

    def test_startProcess(self):
        """
        Test that startProcess actually starts a subprocess and that
        it receives data back from the process through AMP.
        """
        s = sio()
        a = FakeAMP(s)
        STRING = "ciao"
        BOOT = """\
import sys, os
def main(arg):
    os.write(4, arg)
main(sys.argv[1])
"""
        starter = main.ProcessStarter(bootstrap=BOOT,
                                      args=(STRING,),
                                      packages=("twisted", "ampoule"))

        amp, finished = starter.startPythonProcess(main.AMPConnector(a))
        def _eb(reason):
            print reason
        finished.addErrback(_eb)
        return finished.addCallback(lambda _: self.assertEquals(s.getvalue(), STRING))
    
    def test_failing_deferToProcess(self):
        """
        Test failing subprocesses and the way they terminate and preserve
        failing information.
        """
        s = sio()
        a = FakeAMP(s)
        STRING = "ciao"
        BOOT = """\
import sys
def main(arg):
    raise Exception(arg)
main(sys.argv[1])
"""
        starter = main.ProcessStarter(bootstrap=BOOT, args=(STRING,), packages=("twisted", "ampoule"))
        ready, finished = starter.startPythonProcess(main.AMPConnector(a), "I'll be ignored")
        
        self.assertFailure(finished, error.ProcessTerminated)
        finished.addErrback(lambda reason: self.assertEquals(reason.getMessage(), STRING))
        return finished

    def test_env_setting(self):
        """
        Test that and environment variable passed to the process starter
        is correctly passed to the child process.
        """
        s = sio()
        a = FakeAMP(s)
        STRING = "ciao"
        BOOT = """\
import sys, os
def main():
    os.write(4, os.getenv("FOOBAR"))
main()
"""
        starter = main.ProcessStarter(bootstrap=BOOT,
                                      packages=("twisted", "ampoule"),
                                      env={"FOOBAR": STRING})
        amp, finished = starter.startPythonProcess(main.AMPConnector(a), "I'll be ignored")
        def _eb(reason):
            print reason
        finished.addErrback(_eb)
        return finished.addCallback(lambda _: self.assertEquals(s.getvalue(), STRING))

    def test_startAMPProcess(self):
        """
        Test that you can start an AMP subprocess and that it correctly
        accepts commands and correctly answers them.
        """
        STRING = "ciao"
        
        starter = main.ProcessStarter(packages=("twisted", "ampoule"))
        c, finished = starter.startAMPProcess(child.AMPChild)
        c.callRemote(commands.Echo, data=STRING
           ).addCallback(lambda response:
                self.assertEquals(response['response'], STRING)
           ).addCallback(lambda _: c.callRemote(commands.Shutdown))
        return finished

    def test_startAMPAndParentProtocol(self):
        """
        Test that you can start an AMP subprocess and the children can
        call methods on their parent.
        """
        DATA = "CIAO"
        APPEND = "123"

        class Parent(amp.AMP):
            def pong(self, data):
                return {'response': DATA+APPEND}
            Pong.responder(pong)
        
        starter = main.ProcessStarter(packages=("twisted", "ampoule"))

        subp, finished = starter.startAMPProcess(ampChild=Child, ampParent=Parent)
        subp.callRemote(Ping, data=DATA
           ).addCallback(lambda response:
                self.assertEquals(response['response'], DATA+APPEND)
           ).addCallback(lambda _: subp.callRemote(commands.Shutdown))
        return finished

    def test_roundtripError(self):
        """
        Test that invoking a child using an unreachable class raises
        a L{RunTimeError} .
        """
        class Child(child.AMPChild):
            pass
        
        starter = main.ProcessStarter(packages=("twisted", "ampoule"))

        self.assertRaises(RuntimeError, starter.startAMPProcess, ampChild=Child)

class TestProcessPool(unittest.TestCase):
        
    def test_startStopWorker(self):
        """
        Test that starting and stopping a worker keeps the state of
        the process pool consistent.
        """
        pp = pool.ProcessPool()
        self.assertEquals(pp.started, False)
        self.assertEquals(pp.finished, False)
        self.assertEquals(pp.processes, set())
        self.assertEquals(pp._finishCallbacks, {})

        def _checks():
            self.assertEquals(pp.started, False)
            self.assertEquals(pp.finished, False)
            self.assertEquals(len(pp.processes), 1)
            self.assertEquals(len(pp._finishCallbacks), 1)
            return pp.stopAWorker()
        
        def _closingUp(_):
            self.assertEquals(pp.started, False)
            self.assertEquals(pp.finished, False)
            self.assertEquals(len(pp.processes), 0)
            self.assertEquals(pp._finishCallbacks, {})
        pp.startAWorker()
        return _checks().addCallback(_closingUp).addCallback(lambda _: pp.stop())

    def test_startAndStop(self):
        """
        Test that a process pool's start and stop method create the
        expected number of workers and keep state consistent in the
        process pool.
        """
        pp = pool.ProcessPool()
        self.assertEquals(pp.started, False)
        self.assertEquals(pp.finished, False)
        self.assertEquals(pp.processes, set())
        self.assertEquals(pp._finishCallbacks, {})
        
        def _checks(_):
            self.assertEquals(pp.started, True)
            self.assertEquals(pp.finished, False)
            self.assertEquals(len(pp.processes), pp.min)
            self.assertEquals(len(pp._finishCallbacks), pp.min)
            return pp.stop()
        
        def _closingUp(_):
            self.assertEquals(pp.started, True)
            self.assertEquals(pp.finished, True)
            self.assertEquals(len(pp.processes), 0)
            self.assertEquals(pp._finishCallbacks, {})
        return pp.start().addCallback(_checks).addCallback(_closingUp)

    def test_adjustPoolSize(self):
        """
        Test that calls to pool.adjustPoolSize are correctly handled.
        """
        pp = pool.ProcessPool(min=10)
        self.assertEquals(pp.started, False)
        self.assertEquals(pp.finished, False)
        self.assertEquals(pp.processes, set())
        self.assertEquals(pp._finishCallbacks, {})
        
        def _resize1(_):
            self.assertEquals(pp.started, True)
            self.assertEquals(pp.finished, False)
            self.assertEquals(len(pp.processes), pp.min)
            self.assertEquals(len(pp._finishCallbacks), pp.min)
            return pp.adjustPoolSize(min=2, max=3)
        
        def _resize2(_):
            self.assertEquals(pp.started, True)
            self.assertEquals(pp.finished, False)
            self.assertEquals(pp.max, 3)
            self.assertEquals(pp.min, 2)
            self.assertEquals(len(pp.processes), pp.max)
            self.assertEquals(len(pp._finishCallbacks), pp.max)
        
        def _resize3(_):
            self.assertRaises(AssertionError, pp.adjustPoolSize, min=-1, max=5)
            self.assertRaises(AssertionError, pp.adjustPoolSize, min=5, max=1)
            return pp.stop()
        
        return pp.start(
            ).addCallback(_resize1
            ).addCallback(_resize2
            ).addCallback(_resize3)

    def test_childRestart(self):
        """
        Test that a failing child process is immediately restarted.
        """
        pp = pool.ProcessPool(ampChild=BadChild, min=1)
        STRING = "DATA"
        
        def _checks(_):
            d = pp._finishCallbacks.values()[0]
            pp.doWork(Die).addErrback(lambda _: None)
            return d.addBoth(_checksAgain)
        
        def _checksAgain(_):
            return pp.doWork(commands.Echo, data=STRING
                    ).addCallback(lambda result: self.assertEquals(result['response'], STRING))
        
        return pp.start(
            ).addCallback(_checks
            ).addCallback(lambda _: pp.stop())

    def test_parentProtocolChange(self):
        """
        Test that the father can use an AMP protocol too.
        """
        DATA = "CIAO"
        APPEND = "123"

        class Parent(amp.AMP):
            def pong(self, data):
                return {'response': DATA+APPEND}
            Pong.responder(pong)
        
        pp = pool.ProcessPool(ampChild=Child, ampParent=Parent)
        def _checks(_):
            return pp.doWork(Ping, data=DATA
                       ).addCallback(lambda response:
                            self.assertEquals(response['response'], DATA+APPEND)
                       )

        return pp.start().addCallback(_checks).addCallback(lambda _: pp.stop())


    def test_deferToAMPProcess(self):
        """
        Test that deferToAMPProcess works as expected.
        """
        
        STRING = "CIAOOOO"
        return pool.deferToAMPProcess(commands.Echo, data=STRING
           ).addCallback(lambda result: self.assertEquals(result['response'], STRING)
           ).addCallback(lambda _: pool.pp.stop())

    def test_checkStateInPool(self):
        """
        Test that busy and ready lists are correctly maintained.
        """
        pp = pool.ProcessPool(ampChild=WaitingChild)
        
        DATA = "foobar"

        def _checks(_):
            d = pp.callRemote(First, data=DATA)
            self.assertEquals(pp.started, True)
            self.assertEquals(pp.finished, False)
            self.assertEquals(len(pp.processes), pp.min)
            self.assertEquals(len(pp._finishCallbacks), pp.min)
            self.assertEquals(len(pp.ready), pp.min-1)
            self.assertEquals(len(pp.busy), 1)
            child = pp.busy.pop()
            pp.busy.add(child)
            child.callRemote(Second)
            return d

        return pp.start(
            ).addCallback(_checks
            ).addCallback(lambda _: pp.stop())

    def test_growingToMax(self):
        """
        Test that the pool grows over time until it reaches max processes.
        """
        MAX = 5
        pp = pool.ProcessPool(ampChild=WaitingChild, min=1, max=MAX)

        def _checks(_):
            self.assertEquals(pp.started, True)
            self.assertEquals(pp.finished, False)
            self.assertEquals(len(pp.processes), pp.min)
            self.assertEquals(len(pp._finishCallbacks), pp.min)
            
            D = "DATA"
            d = [pp.doWork(First, data=D) for x in xrange(MAX)]

            self.assertEquals(pp.started, True)
            self.assertEquals(pp.finished, False)
            self.assertEquals(len(pp.processes), pp.max)
            self.assertEquals(len(pp._finishCallbacks), pp.max)
            
            [child.callRemote(Second) for child in pp.processes]
            return defer.DeferredList(d)

        return pp.start(
            ).addCallback(_checks
            ).addCallback(lambda _: pp.stop())
    
    def test_growingToMaxAndShrinking(self):
        """
        Test that the pool grows but after 'idle' time the number of
        processes goes back to the minimum.
        """
        
        MAX = 5
        MIN = 1
        IDLE = 1
        pp = pool.ProcessPool(ampChild=WaitingChild, min=MIN, max=MAX, maxIdle=IDLE)
                
        def _checks(_):
            self.assertEquals(pp.started, True)
            self.assertEquals(pp.finished, False)
            self.assertEquals(len(pp.processes), pp.min)
            self.assertEquals(len(pp._finishCallbacks), pp.min)
            
            D = "DATA"
            d = [pp.doWork(First, data=D) for x in xrange(MAX)]

            self.assertEquals(pp.started, True)
            self.assertEquals(pp.finished, False)
            self.assertEquals(len(pp.processes), pp.max)
            self.assertEquals(len(pp._finishCallbacks), pp.max)
            
            [child.callRemote(Second) for child in pp.processes]
            return defer.DeferredList(d).addCallback(_realChecks)
            
        def _realChecks(_):
            from twisted.internet import reactor
            d = defer.Deferred()
            def _cb():
                def __(_):
                    try:
                        self.assertEquals(pp.started, True)
                        self.assertEquals(pp.finished, False)
                        self.assertEquals(len(pp.processes), pp.min)
                        self.assertEquals(len(pp._finishCallbacks), pp.min)
                        d.callback(None)
                    except Exception, e:
                        d.errback(e)
                return pp._pruneProcesses().addCallback(__)
            # just to be shure we are called after the pruner
            pp.looping.stop() # stop the looping, we don't want it to
                              # this right here
            reactor.callLater(IDLE, _cb)
            return d
        
        return pp.start(
            ).addCallback(_checks
            ).addCallback(lambda _: pp.stop())

    def test_recycling(self):
        """
        Test that after a given number of calls subprocesses are
        recycled.
        """
        MAX = 1
        MIN = 1
        RECYCLE_AFTER = 1
        pp = pool.ProcessPool(ampChild=PidChild, min=MIN, max=MAX, recycleAfter=RECYCLE_AFTER)
        
        def _checks(_):
            self.assertEquals(pp.started, True)
            self.assertEquals(pp.finished, False)
            self.assertEquals(len(pp.processes), pp.min)
            self.assertEquals(len(pp._finishCallbacks), pp.min)
            return pp.doWork(Pid
                ).addCallback(lambda response: response['pid'])
        
        def _checks2(pid):
            return pp.doWork(Pid
                ).addCallback(lambda response: response['pid']
                ).addCallback(self.assertNotEquals, pid)
        
        def finish(reason):
            return pp.stop().addCallback(lambda _: reason)

        return pp.start(
            ).addCallback(_checks
            ).addCallback(_checks2
            ).addCallback(finish)
    
    def test_recyclingWithQueueOverload(self):
        """
        Test that we get the correct number of different results when
        we overload the pool of calls.
        """
        MAX = 5
        MIN = 1
        RECYCLE_AFTER = 10
        CALLS = 60
        pp = pool.ProcessPool(ampChild=PidChild, min=MIN, max=MAX, recycleAfter=RECYCLE_AFTER)
        
        def _check(results):
            s = set()
            for succeed, response in results:
                s.add(response['pid'])
            self.assertEquals(len(s), MAX*math.ceil(float(CALLS)/(MAX*RECYCLE_AFTER)))
        
        def _work(_):
            l = [pp.doWork(Pid) for x in xrange(CALLS)]
            d = defer.DeferredList(l)
            return d.addCallback(_check)
        return pp.start(
            ).addCallback(_work
            ).addCallback(lambda _: pp.stop())

    def test_disableProcessRecycling(self):
        """
        Test that by setting 0 to recycleAfter we actually disable process recycling.
        """
        MAX = 1
        MIN = 1
        RECYCLE_AFTER = 0
        pp = pool.ProcessPool(ampChild=PidChild, min=MIN, max=MAX, recycleAfter=RECYCLE_AFTER)
        
        def _checks(_):
            self.assertEquals(pp.started, True)
            self.assertEquals(pp.finished, False)
            self.assertEquals(len(pp.processes), pp.min)
            self.assertEquals(len(pp._finishCallbacks), pp.min)
            return pp.doWork(Pid
                ).addCallback(lambda response: response['pid'])
        
        def _checks2(pid):
            return pp.doWork(Pid
                ).addCallback(lambda response: response['pid']
                ).addCallback(self.assertEquals, pid
                ).addCallback(lambda _: pid)
        
        def finish(reason):
            return pp.stop().addCallback(lambda _: reason)

        return pp.start(
            ).addCallback(_checks
            ).addCallback(_checks2
            ).addCallback(_checks2
            ).addCallback(finish)        
    
    def test_changeChildrenReactor(self):
        """
        Test that by passing the correct argument children change their
        reactor type.
        """
        MAX = 1
        MIN = 1
        FIRST = "select"
        SECOND = "poll"
        
        def checkDefault():
            pp = pool.ProcessPool(starter=main.ProcessStarter(childReactor=FIRST), ampChild=ReactorChild, min=MIN, max=MAX)
            pp.start()
            return pp.doWork(Reactor
                ).addCallback(self.assertEquals, {'classname': "SelectReactor"}
                ).addCallback(lambda _: pp.stop())
            
        def checkPool(_):
            pp = pool.ProcessPool(starter=main.ProcessStarter(childReactor=SECOND), ampChild=ReactorChild, min=MIN, max=MAX)
            pp.start()
            return pp.doWork(Reactor
                ).addCallback(self.assertEquals, {'classname': "PollReactor"}
                ).addCallback(lambda _: pp.stop())
            
        return checkDefault(
            ).addCallback(checkPool)
    try:
        from select import poll
    except ImportError:
        test_changeChildrenReactor.skip = "This architecture doesn't support select.poll, I can't run this test"

    def test_commandsWithoutResponse(self):
        """
        Test that if we send a command without a required answer we
        actually don't have any problems.
        """
        DATA = "hello"
        pp = pool.ProcessPool(ampChild=NoResponseChild, min=1, max=1)

        def _check(_):
            return pp.doWork(GetResponse
                ).addCallback(self.assertEquals, {"response": DATA})
        
        def _work(_):
            return pp.doWork(NoResponse, arg=DATA)

        return pp.start(
            ).addCallback(_work
            ).addCallback(_check
            ).addCallback(lambda _: pp.stop())

    def processTimeoutTest(self, timeout):
        pp = pool.ProcessPool(WaitingChild, min=1, max=1)
        
        def _work(_):
            d = pp.callRemote(First, data="ciao", _timeout=timeout)
            self.assertFailure(d, error.ProcessTerminated)
            return d

        return pp.start(
            ).addCallback(_work
            ).addCallback(lambda _: pp.stop())

<<<<<<< HEAD
    def test_processTimeout(self):
=======
    def test_processTimeoutSignal(self):
>>>>>>> 27021601
        """
        Test that a call that doesn't finish within the given timeout
        time is correctly handled.
        """
<<<<<<< HEAD
        return self.processTimeoutTest(1)

    def test_processTimeoutZero(self):
        """
        Test that the process is correctly handled when the timeout is zero.
        """
        return self.processTimeoutTest(0)
=======
        pp = pool.ProcessPool(WaitingChild, min=1, max=1,
                              timeout_signal=SIGHUP)
        
        def _work(_):
            d = pp.callRemote(First, data="ciao", _timeout=1)
            d.addCallback(lambda d: self.fail())
            text = 'signal %d' % SIGHUP
            d.addErrback(
                lambda f: self.assertTrue(text in f.value[0],
                '"%s" not in "%s"' % (text, f.value[0])))
            return d

        return pp.start(
            ).addCallback(_work
            ).addCallback(lambda _: pp.stop())
>>>>>>> 27021601

    def test_processGlobalTimeout(self):
        """
        Test that a call that doesn't finish within the given global
        timeout time is correctly handled.
        """
        pp = pool.ProcessPool(WaitingChild, min=1, max=1, timeout=1)
        
        def _work(_):
            d = pp.callRemote(First, data="ciao")
            self.assertFailure(d, error.ProcessTerminated)
            return d

        return pp.start(
            ).addCallback(_work
            ).addCallback(lambda _: pp.stop())<|MERGE_RESOLUTION|>--- conflicted
+++ resolved
@@ -684,16 +684,11 @@
             ).addCallback(_work
             ).addCallback(lambda _: pp.stop())
 
-<<<<<<< HEAD
     def test_processTimeout(self):
-=======
-    def test_processTimeoutSignal(self):
->>>>>>> 27021601
         """
         Test that a call that doesn't finish within the given timeout
         time is correctly handled.
         """
-<<<<<<< HEAD
         return self.processTimeoutTest(1)
 
     def test_processTimeoutZero(self):
@@ -701,7 +696,12 @@
         Test that the process is correctly handled when the timeout is zero.
         """
         return self.processTimeoutTest(0)
-=======
+
+    def test_processTimeoutSignal(self):
+        """
+        Test that a call that doesn't finish within the given timeout
+        time is correctly handled.
+        """
         pp = pool.ProcessPool(WaitingChild, min=1, max=1,
                               timeout_signal=SIGHUP)
         
@@ -717,7 +717,6 @@
         return pp.start(
             ).addCallback(_work
             ).addCallback(lambda _: pp.stop())
->>>>>>> 27021601
 
     def test_processGlobalTimeout(self):
         """
